--- conflicted
+++ resolved
@@ -376,13 +376,9 @@
     fn get_call_site_rel() -> PathBuf {
         // Sometimes `proc_macro::Span::call_site()` returns a relative path, sometimes an absolute
         // one. In the latter case, we need to discover the relative part from the project root.
-<<<<<<< HEAD
-        let mut call_site_path = proc_macro::Span::call_site().local_file().unwrap();
-=======
         let mut call_site_path = proc_macro::Span::call_site()
             .local_file()
             .unwrap_or_default();
->>>>>>> 2ed856f5
         call_site_path.set_extension("");
         if call_site_path.is_relative() {
             return call_site_path.to_path_buf();
